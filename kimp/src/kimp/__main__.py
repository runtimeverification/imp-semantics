--- conflicted
+++ resolved
@@ -386,17 +386,8 @@
     )
 
     # Prove
-    command_parser.add_parser(
+    _ = command_parser.add_parser(
         'prove', help='Prove a K claim', parents=[shared_args, spec_file_shared_args, claim_shared_args, explore_args]
-<<<<<<< HEAD
-=======
-    )
-    prove_subparser.add_argument(
-        '--max-iterations',
-        type=int,
-        default=20,
-        help='Maximum number of iterations to run prover for.',
->>>>>>> 3ad918c7
     )
 
     # Summarize
